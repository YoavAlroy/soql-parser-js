# SOQL Parser JS

[![build](https://api.travis-ci.com/paustint/soql-parser-js.png?branch=master)](https://travis-ci.com/paustint/soql-parser-js)
[![npm version](https://badge.fury.io/js/soql-parser-js.svg)](https://badge.fury.io/js/soql-parser-js)
[![dependencies](https://david-dm.org/paustint/soql-parser-js.svg)](https://david-dm.org/paustint/soql-parser-js)

## Description
SOQL Parser JS provides the following capabilities:
1. Parse a SOQL query into a usable data structure.
2. Turn a parsed query data structure back into well a SOQL query with various format options.
3. Check if a SOQL query is syntactically valid (**note**: some cases may be structurally sound but not allowed by SFDC).

This library is written in Typescript and all type definitions are included with the library for your benefit if you choose to use Typescript or use VSCode's automatic type checking.

*Warning*: antlr4 is dependency for this library and is a rather large library (~600 KB) and is required for the parser to function, use in the browser with care.

## Examples
For an example of the parser, check out the [example application](https://paustint.github.io/soql-parser-js/).

Have a look through the unit tests for many more examples.

# Usage
## Parsing
Parsing a SOQL query can be completed by calling `parseQuery(soqlQueryString, options)` and a `Query` data structure will be returned;

#### Typescript / ES6
```typescript
import { parseQuery } from 'soql-parser-js'; // TS / ES6 imports
// var soqlParserJs = require('soql-parser-js'); // node's require format - usage: soqlParserJs.parseQuery()

const soql = 'SELECT UserId, COUNT(Id) from LoginHistory WHERE LoginTime > 2010-09-20T22:16:30.000Z AND LoginTime < 2010-09-21T22:16:30.000Z GROUP BY UserId';

const soqlQuery = parseQuery(soql);
// const soqlQuery = soqlParserJs.parseQuery(soql); // using require()

console.log(JSON.stringify(soqlQuery, null, 2));
```

#### Options
```typescript
export interface SoqlQueryConfig {
  continueIfErrors?: boolean; // default=false
  logging: boolean; // default=false
}
```

## Composing
Composing a query will turn a Query object back to a SOQL query. The exact same data structure returned from `parseQuery()` can be used,
but there are many use-cases where you may need to build your own data structure to compose a query.
These examples show building your own Query object with the minimum required fields.

**Note:** For some operators, they may be converted to upper case (e.x. NOT, AND)

**Note:** There are a number of fields populated on the Query object when `parseQuery()` is called that are not required to compose a query.  Look at the examples below and the comments in the data model for more information.


**The base query object is shaped like this:**
```typescript
export interface QueryBase {
  fields: FieldType[];
  sObjectAlias?: string;
  where?: WhereClause;
  limit?: number;
  offset?: number;
  groupBy?: GroupByClause;
  having?: HavingClause;
  orderBy?: OrderByClause | OrderByClause[];
  withDataCategory?: WithDataCategoryClause;
  for?: ForClause;
  update?: UpdateClause;
}
```

The easiest way to build the fields is to call the utility function `getComposedField()`.

### Example
This is the query that will be composed
```sql
SELECT Id, Name, FORMAT(Amount) MyFormattedAmount,
  (SELECT Quantity, ListPrice, PricebookEntry.UnitPrice, PricebookEntry.Name FROM OpportunityLineItems)
FROM Opportunity
WHERE CreatedDate > LAST_N_YEARS:1
AND StageName = 'Closed Won'
LIMIT 150
```

```typescript
import { composeQuery, getComposedField } from 'soql-parser-js';

const oppLineItemsSubquery = {
  fields: [
    getComposedField('Quantity'),
    getComposedField('ListPrice'),
    getComposedField({
      field: 'UnitPrice',
      relationships: ['PricebookEntry'],
    }),
    getComposedField({
      field: 'Name',
      relationships: ['PricebookEntry'],
    }),
  ],
  relationshipName: 'OpportunityLineItems',
};

const soqlQuery = {
  fields: [
    getComposedField('Id'),
    getComposedField('Name'),
    getComposedField({
      fn: 'FORMAT',
      parameters: 'Amount',
      alias: 'MyFormattedAmount',
    }),
    getComposedField({ subquery: oppLineItemsSubquery }),
  ],
  sObject: 'Opportunity',
  where: {
    left: {
      field: 'CreatedDate',
      operator: '>',
      value: 'LAST_N_YEARS:1',
    },
    operator: 'AND',
    right: {
      left: {
        field: 'StageName',
        operator: '=',
        value: 'Closed Won',
        // literalType is optional, but if set to STRING and our value is not already wrapped in "'", they will be added
        // All other literalType values are ignored in composing a query
        literalType: 'STRING',
      },
    },
  },
  limit: 150,
};

const composedQuery = composeQuery(soqlQuery, { format: true });

console.log(composedQuery);

```

In the above examples, we made use of `getComposedField(input: string | ComposeFieldInput)` to help easily compose the fields.  The input expects a string or one of the following shapes of data below.  An error will be thrown if the data passed in is not one of the following shapes:
and will return a `FieldType` object.
```typescript
export interface ComposeField {
  field: string;
  objectPrefix?: string;
}

export interface ComposeFieldFunction {
  fn: string;
  parameters?: string | string[] | FieldFunctionExpression | FieldFunctionExpression[];
  alias?: string;
}

export interface ComposeFieldRelationship {
  field: string;
  relationships: string[];
  objectPrefix?: string;
}

export interface ComposeFieldSubquery {
  subquery?: Subquery;
}

export interface ComposeFieldTypeof {
  field: string;
  conditions: FieldTypeOfCondition[];
}
```

## Checking if a Query is Valid
This will parse the AST tree to confirm the syntax is valid, but will not parse the tree into a data structure.
This method is faster than parsing the full query.

Options:
```typescript
export interface ConfigBase {
  logging: boolean; // default=false
}
```

```typescript
import { isQueryValid } from 'soql-parser-js';

const soql = 'SELECT UserId, COUNT(Id) from LoginHistory WHERE LoginTime > 2010-09-20T22:16:30.000Z AND LoginTime < 2010-09-21T22:16:30.000Z GROUP BY UserId';

const isValid = isQueryValid(soql);

console.log('isValid', isValid);

```

#### Node
```javascript
var soqlParserJs = require('soql-parser-js');

const soql = 'SELECT UserId, COUNT(Id) from LoginHistory WHERE LoginTime > 2010-09-20T22:16:30.000Z AND LoginTime < 2010-09-21T22:16:30.000Z GROUP BY UserId';

const isValid = isQueryValid(soql);

console.log('isValid', isValid);
```

## Format Query
This function is provided as a convenience and just calls parse and compose under the hood.

```typescript
import { formatQuery } from 'soql-parser-js';

const query = `SELECT Id, Name, AccountNumber, AccountSource, AnnualRevenue, BillingAddress, BillingCity, BillingCountry, BillingGeocodeAccuracy, ShippingStreet, Sic, SicDesc, Site, SystemModstamp, TickerSymbol, Type, Website, (SELECT Id, Name, AccountId, Amount, CampaignId, CloseDate, CreatedById, Type FROM Opportunities), (SELECT Id, Name, AccountNumber, AccountSource, AnnualRevenue, BillingAddress, Website FROM ChildAccounts) FROM Account WHERE Name LIKE 'a%' OR Name LIKE 'b%' OR Name LIKE 'c%'`;

const formattedQuery1 = formatQuery(query);
const formattedQuery2 = formatQuery(query, { fieldMaxLineLen: 20, fieldSubqueryParensOnOwnLine: false, whereClauseOperatorsIndented: true });
const formattedQuery3 = formatQuery(query, { fieldSubqueryParensOnOwnLine: true, whereClauseOperatorsIndented: true });

```

```sql
-- formattedQuery1
SELECT Id, Name, AccountNumber, AccountSource, AnnualRevenue,
	BillingAddress, BillingCity, BillingCountry, BillingGeocodeAccuracy,
	ShippingStreet, Sic, SicDesc, Site, SystemModstamp, TickerSymbol, Type,
	Website,
	(
		SELECT Id, Name, AccountId, Amount, CampaignId, CloseDate,
			CreatedById, Type
		FROM Opportunities
	),
	(
		SELECT Id, Name, AccountNumber, AccountSource, AnnualRevenue,
			BillingAddress, Website
		FROM ChildAccounts
	)
FROM Account
WHERE Name LIKE 'a%'
OR Name LIKE 'b%'
OR Name LIKE 'c%'

-- formattedQuery2
SELECT Id, Name,
	AccountNumber, AccountSource,
	AnnualRevenue, BillingAddress,
	BillingCity, BillingCountry,
	BillingGeocodeAccuracy, ShippingStreet,
	Sic, SicDesc, Site,
	SystemModstamp, TickerSymbol, Type,
	Website,
	(SELECT Id, Name,
		AccountId, Amount, CampaignId,
		CloseDate, CreatedById, Type
	FROM Opportunities),
	(SELECT Id, Name,
		AccountNumber, AccountSource,
		AnnualRevenue, BillingAddress,
		Website
	FROM ChildAccounts)
FROM Account
WHERE Name LIKE 'a%'
	OR Name LIKE 'b%'
	OR Name LIKE 'c%'


-- formattedQuery3
SELECT Id, Name, AccountNumber, AccountSource, AnnualRevenue,
	BillingAddress, BillingCity, BillingCountry, BillingGeocodeAccuracy,
	ShippingStreet, Sic, SicDesc, Site, SystemModstamp, TickerSymbol, Type,
	Website,
	(
		SELECT Id, Name, AccountId, Amount, CampaignId, CloseDate,
			CreatedById, Type
		FROM Opportunities
	),
	(
		SELECT Id, Name, AccountNumber, AccountSource, AnnualRevenue,
			BillingAddress, Website
		FROM ChildAccounts
	)
FROM Account
WHERE Name LIKE 'a%'
	OR Name LIKE 'b%'
	OR Name LIKE 'c%'
```

### Options

```typescript
export interface SoqlQueryConfig {
  continueIfErrors?: boolean; // default=false
  logging: boolean; // default=false
  includeSubqueryAsField: boolean; // default=true
}

export interface SoqlComposeConfig {
  logging: boolean; // default=false
  format: boolean; // default=false
  formatOptions?: FormatOptions;
}

export interface FormatOptions {
  numIndent?: number; // default=1
  fieldMaxLineLen?: number; // default=60
  fieldSubqueryParensOnOwnLine?: boolean; // default=true
  whereClauseOperatorsIndented?: boolean; // default=false
  logging?: boolean; // default=false
}
```

## Utility Functions
The following utility functions are available:
1. `getComposedField(input: string | ComposeFieldInput)`
  1. Convenience method to construct fields in the correct data format. See example usage in the Compose example.
2. `isSubquery(query: Query | Subquery)`
  1. Returns true if the data passed in is a subquery
3. `getFlattenedFields(query: Query)`
  1. This provides a list of fields that are stringified and flattened in order to access data from a returned API call from Salesforce.  Refer to `tests/publicUtils.spec.ts` for usage examples.


## Data Models
### Query
These are all available for import in your typescript projects
```typescript
<<<<<<< HEAD
export type LogicalOperator = 'AND' | 'OR';
export type Operator = '=' | '!=' | '<=' | '>=' | '>' | '<' | 'LIKE' | 'IN' | 'NOT IN' | 'INCLUDES' | 'EXCLUDES';
export type FieldTypeOfConditionType = 'WHEN' | 'ELSE';
export type GroupSelector = 'ABOVE' | 'AT' | 'BELOW' | 'ABOVE_OR_BELOW';
export type LogicalPrefix = 'NOT';
export type ForClause = 'VIEW' | 'UPDATE' | 'REFERENCE';
export type UpdateClause = 'TRACKING' | 'VIEWSTAT';
export type LiteralType =
  | 'STRING'
  | 'INTEGER'
  | 'DECIMAL'
  | 'BOOLEAN'
  | 'NULL'
  | 'DATETIME'
  | 'DATE'
  | 'DATE_LITERAL'
  | 'DATE_N_LITERAL';
export type FieldType = Field | FieldFunctionExpression | FieldRelationship | FieldSubquery | FieldTypeOf;

export interface Field {
  type: 'Field';
  field: string;
  objectPrefix?: string; // required if object is aliased
}

export interface FieldFunctionExpression {
  type: 'FieldFunctionExpression';
  fn: string;
  parameters?: string[] | FieldFunctionExpression[];
  alias?: string;
  isAggregateFn?: boolean; // not required for compose, will be populated if SOQL is parsed
  rawValue?: string; // not required for compose, will be populated if SOQL is parsed with the raw value of the entire field
}

export interface FieldRelationship {
  type: 'FieldRelationship';
  field: string;
  relationships: string[];
  objectPrefix?: string; // required if object is aliased
  rawValue?: string; // not required for compose, will be populated if SOQL is parsed with the raw value of the entire field
}

export interface FieldSubquery {
  type: 'FieldSubquery';
  subquery: Subquery;
  from?: string; // not required for compose, will be populated if SOQL is parsed
}

export interface FieldTypeOf {
  type: 'FieldTypeof';
  field: string;
  conditions: FieldTypeOfCondition[];
}

export interface FieldTypeOfCondition {
  type: FieldTypeOfConditionType;
  objectType?: string; // not present when ELSE
  fieldList: string[];
}

export interface QueryBase {
  fields: FieldType[];
=======
type LogicalOperator = 'AND' | 'OR';
type Operator = '=' | '!=' | '<=' | '>=' | '>' | '<' | 'LIKE' | 'IN' | 'NOT IN' | 'INCLUDES' | 'EXCLUDES';
type TypeOfFieldConditionType = 'WHEN' | 'ELSE';
type GroupSelector = 'ABOVE' | 'AT' | 'BELOW' | 'ABOVE_OR_BELOW';
type LogicalPrefix = 'NOT';
type ForClause = 'VIEW' | 'UPDATE' | 'REFERENCE';
type UpdateClause = 'TRACKING' | 'VIEWSTAT';
type OrderByCriterion = 'ASC' | 'DESC';
type NullsOrder = 'FIRST' | 'LAST';
type GroupByType = 'CUBE' | 'ROLLUP';

interface Query {
  fields: Field[];
  subqueries: Query[];
  sObject?: string;
>>>>>>> ff4462fe
  sObjectAlias?: string;
  where?: WhereClause;
  limit?: number;
  offset?: number;
  groupBy?: GroupByClause;
  having?: HavingClause;
  orderBy?: OrderByClause | OrderByClause[];
  withDataCategory?: WithDataCategoryClause;
  for?: ForClause;
  update?: UpdateClause;
}

export interface Query extends QueryBase {
  sObject: string;
}

export interface Subquery extends QueryBase {
  relationshipName: string;
  sObjectPrefix?: string[];
}

export interface WhereClause {
  left: Condition;
  right?: WhereClause;
  operator?: LogicalOperator;
}

export interface Condition {
  openParen?: number;
  closeParen?: number;
  logicalPrefix?: LogicalPrefix;
  field?: string;
  fn?: FunctionExp;
  operator: Operator;
  value?: string | string[];
  valueQuery?: Query;
  literalType?: LiteralType; // If populated with STRING on compose, the value(s) will be wrapped in "'" if they are not already. - All other values ignored
  dateLiteralVariable?: number; // not required for compose, will be populated if SOQL is parsed
}

export interface OrderByClause {
  field?: string;
  fn?: FunctionExp;
  order?: OrderByCriterion;
  nulls?: NullsOrder;
}

export interface GroupByClause {
  field: string | string[];
  type?: GroupByType;
}

export interface HavingClause {
  left: HavingCondition;
  right?: HavingClause;
  operator?: LogicalOperator;
}

export interface HavingCondition {
  openParen?: number;
  closeParen?: number;
  field?: string;
  fn?: FunctionExp;
  operator: string;
  value: string | number;
}

export interface FunctionExp {
  text?: string; // Should be formatted like this: Count(Id)
  name?: string; // not used for compose, will be populated if SOQL is parsed
  alias?: string;
  parameter?: string | string[]; // not used for compose, will be populated if SOQL is parsed
  isAggregateFn?: boolean; // not used for compose, will be populated if SOQL is parsed
  fn?: FunctionExp; // used for nested functions FORMAT(MIN(CloseDate))
}

export interface WithDataCategoryClause {
  conditions: WithDataCategoryCondition[];
}

export interface WithDataCategoryCondition {
  groupName: string;
  selector: GroupSelector;
  parameters: string[];
}
```


### Utils
```typescript
export interface ComposeField {
  field: string;
  objectPrefix?: string;
}

export interface ComposeFieldFunction {
  fn: string;
  parameters?: string | string[] | FieldFunctionExpression | FieldFunctionExpression[];
  alias?: string;
}

export interface ComposeFieldRelationship {
  field: string;
  relationships: string[];
  objectPrefix?: string;
}

export interface ComposeFieldSubquery {
  subquery?: Subquery;
}

export interface ComposeFieldTypeof {
  field: string;
  conditions: FieldTypeOfCondition[];
}

export type ComposeFieldInput =
  | ComposeField
  | ComposeFieldFunction
  | ComposeFieldRelationship
  | ComposeFieldSubquery
  | ComposeFieldTypeof;
```

## CLI Usage
The CLI can be used to parse a query or compose a previously parsed query back to SOQL.

**Examples:**
```shell
$ npm install -g soql-parser-js
$ soql --help
$ soql --query "SELECT Id FROM Account"
$ soql -query "SELECT Id FROM Account"
$ soql -query "SELECT Id FROM Account" -output some-output-file.json
$ soql -query "SELECT Id FROM Account" -json
$ soql -query some-input-file.txt
$ soql -compose some-input-file.json
$ soql -compose some-input-file.json
$ soql -compose some-input-file.json -output some-output-file.json
```

**Arguments:**
```
    --query,   -q       A SOQL query surrounded in quotes or a file path to a text file containing a SOQL query.
    --compose, -c       An escaped and quoted parsed SOQL JSON string or a file path to a text file containing a parsed query JSON object.
    --output,  -o       Filepath.
    --json,    -j       Provide all output messages as JSON.
    --debug,   -d       Print additional debug log messages.
    --help,    -h       Show this help message.
```

## Contributing
All contributions are welcome on the project. Please read the [contribution guidelines](https://github.com/paustint/soql-parser-js/blob/master/CONTRIBUTING.md).

## Special Thanks
* This library is based on the ANTLR4 grammar file [produced by Mulesoft](https://github.com/mulesoft/salesforce-soql-parser/blob/antlr4/SOQL.g4).
* The following repository also was a help to get things started: https://github.com/petermetz/antlr-4-ts-test<|MERGE_RESOLUTION|>--- conflicted
+++ resolved
@@ -323,7 +323,6 @@
 ### Query
 These are all available for import in your typescript projects
 ```typescript
-<<<<<<< HEAD
 export type LogicalOperator = 'AND' | 'OR';
 export type Operator = '=' | '!=' | '<=' | '>=' | '>' | '<' | 'LIKE' | 'IN' | 'NOT IN' | 'INCLUDES' | 'EXCLUDES';
 export type FieldTypeOfConditionType = 'WHEN' | 'ELSE';
@@ -342,6 +341,9 @@
   | 'DATE_LITERAL'
   | 'DATE_N_LITERAL';
 export type FieldType = Field | FieldFunctionExpression | FieldRelationship | FieldSubquery | FieldTypeOf;
+export type OrderByCriterion = 'ASC' | 'DESC';
+export type NullsOrder = 'FIRST' | 'LAST';
+export type GroupByType = 'CUBE' | 'ROLLUP';
 
 export interface Field {
   type: 'Field';
@@ -386,23 +388,6 @@
 
 export interface QueryBase {
   fields: FieldType[];
-=======
-type LogicalOperator = 'AND' | 'OR';
-type Operator = '=' | '!=' | '<=' | '>=' | '>' | '<' | 'LIKE' | 'IN' | 'NOT IN' | 'INCLUDES' | 'EXCLUDES';
-type TypeOfFieldConditionType = 'WHEN' | 'ELSE';
-type GroupSelector = 'ABOVE' | 'AT' | 'BELOW' | 'ABOVE_OR_BELOW';
-type LogicalPrefix = 'NOT';
-type ForClause = 'VIEW' | 'UPDATE' | 'REFERENCE';
-type UpdateClause = 'TRACKING' | 'VIEWSTAT';
-type OrderByCriterion = 'ASC' | 'DESC';
-type NullsOrder = 'FIRST' | 'LAST';
-type GroupByType = 'CUBE' | 'ROLLUP';
-
-interface Query {
-  fields: Field[];
-  subqueries: Query[];
-  sObject?: string;
->>>>>>> ff4462fe
   sObjectAlias?: string;
   where?: WhereClause;
   limit?: number;
@@ -488,6 +473,7 @@
   selector: GroupSelector;
   parameters: string[];
 }
+
 ```
 
 
