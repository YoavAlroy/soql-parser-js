--- conflicted
+++ resolved
@@ -5,7 +5,6 @@
 export type LogicalPrefix = 'NOT';
 export type ForClause = 'VIEW' | 'UPDATE' | 'REFERENCE';
 export type UpdateClause = 'TRACKING' | 'VIEWSTAT';
-<<<<<<< HEAD
 export type LiteralType =
   | 'STRING'
   | 'INTEGER'
@@ -17,11 +16,9 @@
   | 'DATE_LITERAL'
   | 'DATE_N_LITERAL';
 export type FieldType = Field | FieldFunctionExpression | FieldRelationship | FieldSubquery | FieldTypeOf;
-=======
 export type OrderByCriterion = 'ASC' | 'DESC';
 export type NullsOrder = 'FIRST' | 'LAST';
 export type GroupByType = 'CUBE' | 'ROLLUP';
->>>>>>> ff4462fe
 
 export interface Field {
   type: 'Field';
